import uuid
from django.db import models
from django.conf import settings
from django.core.validators import MinValueValidator

# Create your models here.
class Category(models.Model):
    id = models.UUIDField(primary_key=True, default=uuid.uuid4, editable=False)
    name = models.CharField(max_length=255, unique=True)
    slug = models.SlugField(max_length=255, unique=True)

    class Meta:
        verbose_name = ('Category')
        verbose_name_plural = ('Categories')
        ordering = ['name']

    def __str__(self):
        return self.name

class Tag(models.Model):
    id = models.UUIDField(primary_key=True, default=uuid.uuid4, editable=False)
    name = models.CharField(max_length=255, unique=True)
    slug = models.SlugField(max_length=255, unique=True)

    class Meta:
        verbose_name = ('Tag')
        verbose_name_plural = ('Tags')
        ordering = ['name']

    def __str__(self):
        return self.name

class Subject(models.Model):
    id = models.UUIDField(primary_key=True, default=uuid.uuid4, editable=False)
    title = models.CharField(max_length=255)
    slug = models.SlugField(max_length=255, unique=True)

    class Meta:
        verbose_name = ('Subject')
        verbose_name_plural = ('Subjects')
        ordering = ['title']

    def __str__(self):
        return self.title

class Course(models.Model):
    id = models.UUIDField(primary_key=True, default=uuid.uuid4, editable=False)
    subject = models.ForeignKey(Subject, on_delete=models.SET_NULL, null=True, blank=True, related_name='courses')
    title = models.CharField(max_length=255)
    description = models.TextField(blank=True, null=True)
    grade = models.CharField(max_length=16, blank=True, null=True)
    published = models.BooleanField(default=False)
    owner = models.ForeignKey(settings.AUTH_USER_MODEL, on_delete=models.SET_NULL, null=True, blank=True, related_name='courses_owned')
    categories = models.ManyToManyField(Category, related_name='courses', blank=True)
    tags = models.ManyToManyField(Tag, related_name='courses', blank=True)
    published_at = models.DateTimeField(null=True, blank=True, 
                                        help_text="Timestamp when the course was last published.")
    slug = models.SlugField(max_length=255, unique=True, null=True, blank=True, 
                            help_text="URL-friendly version of the title, auto-generated if blank.")

    class Meta:
        verbose_name = ('Course')
        verbose_name_plural = ('Courses')
        ordering = ['title']

    def __str__(self):
        return self.title

class Module(models.Model):
    id = models.UUIDField(primary_key=True, default=uuid.uuid4, editable=False)
    course = models.ForeignKey(Course, on_delete=models.CASCADE, related_name='modules')
    title = models.CharField(max_length=255)
    position = models.IntegerField(default=0, validators=[MinValueValidator(0)])

    class Meta:
        verbose_name = ('Module')
        verbose_name_plural = ('Modules')
        ordering = ['position']

    def __str__(self):
        return f"{self.title} in {self.course}"

class Lesson(models.Model):
    id = models.UUIDField(primary_key=True, default=uuid.uuid4, editable=False)
    module = models.ForeignKey(Module, on_delete=models.CASCADE, related_name='lessons')
    title = models.CharField(max_length=255)
    position = models.IntegerField(default=0, validators=[MinValueValidator(0)])
    content_type = models.CharField(
        max_length=32,
        default='lesson',
        choices=[('lesson', ('Lesson')), ('exploration', ('Exploration')), ('exercise', ('Exercise')), ('video', ('video'))]
    )
    published = models.BooleanField(default=False)

    class Meta:
        verbose_name = ('Lesson')
        verbose_name_plural = ('Lessons')
        ordering = ['position']

    def __str__(self):
        return self.title

# class LessonVersion(models.Model):
#     id = models.UUIDField(primary_key=True, default=uuid.uuid4, editable=False)
#     lesson = models.ForeignKey(Lesson, on_delete=models.CASCADE, related_name='versions')
#     version = models.IntegerField(validators=[MinValueValidator(1)])
#     status = models.CharField(
#         max_length=32,
#         default='draft',
#         choices=[('draft', ('Draft')), ('review', ('Review')), ('published', ('Published'))]
#     )
#     author = models.ForeignKey(settings.AUTH_USER_MODEL, on_delete=models.SET_NULL, null=True, blank=True, related_name='lesson_versions_authored')
#     content = models.JSONField(default=dict, blank=True)  # Overall content structure
#     created_at = models.DateTimeField(auto_now_add=True)

#     class Meta:
#         unique_together = ('lesson', 'version')
#         verbose_name = ('Lesson Version')
#         verbose_name_plural = ('Lesson Versions')
#         ordering = ['-version']

#     def __str__(self):
#         return f"{self.lesson} v{self.version}"
    

class Enrollment(models.Model):
    """
    Model ghi lại việc user nào đã ghi danh vào course nào.
    """
    id = models.UUIDField(primary_key=True, default=uuid.uuid4, editable=False)
    user = models.ForeignKey(settings.AUTH_USER_MODEL, on_delete=models.CASCADE, related_name='enrollments')
    course = models.ForeignKey(Course, on_delete=models.CASCADE, related_name='enrollments')
    enrolled_at = models.DateTimeField(auto_now_add=True)

    class Meta:
        # Đảm bảo mỗi user chỉ ghi danh vào 1 course 1 lần
        unique_together = ('user', 'course')
        verbose_name = ('Enrollment')
        verbose_name_plural = ('Enrollments')
        ordering = ['-enrolled_at']

    def __str__(self):
        return f"{self.user.username} enrolled in {self.course.title}"
    

class ContentBlock(models.Model):
    id = models.UUIDField(primary_key=True, default=uuid.uuid4, editable=False)
    lesson = models.ForeignKey(Lesson, on_delete=models.CASCADE, related_name='content_blocks', default=1)
    type = models.CharField(
        max_length=32,
        choices=[
            ('text', ('Text')), ('image', ('Image')), ('video', ('Video')),
            ('quiz', ('Quiz')), ('exploration_ref', ('Exploration Reference')),
            ('pdf', ('PDF Document')),   
            ('docx', ('Word Document')),
            ('file', ('File')),
        ]
    )
    position = models.IntegerField(default=0, validators=[MinValueValidator(0)])
    payload = models.JSONField(default=dict)  # e.g., {'text': '...', 'audio_url': '...', 'tts_text': '...', 'captions_url': '...'}

    class Meta:
        verbose_name = ('Content Block')
        verbose_name_plural = ('Content Blocks')
        ordering = ['position']

    def __str__(self):
        # Sửa thành self.lesson
        return f"{self.type} in {self.lesson}"

class Exploration(models.Model):
    # Oppia-style: Interactive state-based lessons.
    id = models.CharField(primary_key=True, max_length=255, editable=False)
    title = models.CharField(max_length=255)
    
    # explorations
    objective = models.TextField(blank=True, null=True)
    language = models.CharField(max_length=8, default='vi')

    # Link with categories and tags
    category = models.ForeignKey(Category, on_delete=models.SET_NULL, null=True, blank=True, related_name='explorations')
    tags = models.ManyToManyField(Tag, blank=True, related_name='explorations')

    # Metadata
    init_state_name = models.CharField(max_length=255, blank=True, null=True)
    param_changes = models.JSONField(default=list, blank=True)
    param_specs = models.JSONField(default=dict, blank=True)
    version = models.IntegerField(blank=True, null=True)
    created_on = models.DateTimeField(blank=True, null=True)
    last_updated = models.DateTimeField(blank=True, null=True)
    blurb = models.TextField(blank=True, null=True)
    author_notes = models.TextField(blank=True, null=True)

    owner = models.ForeignKey(settings.AUTH_USER_MODEL, on_delete=models.SET_NULL, null=True, blank=True, related_name='explorations_owned')
    published = models.BooleanField(default=False)

    class Meta:
        verbose_name = ('Exploration')
        verbose_name_plural = ('Explorations')
        ordering = ['title']

    def __str__(self):
        return self.title

class ExplorationState(models.Model):
    id = models.CharField(primary_key=True, editable=False)
    exploration = models.ForeignKey(Exploration, on_delete=models.CASCADE, related_name='states')
    name = models.CharField(max_length=255)

    # Exploration states
    content_text = models.TextField(blank=True, null=True) # Nội dung text đã trích xuất
    interaction_id = models.CharField(max_length=255, blank=True, null=True)
    card_is_checkpoint = models.BooleanField(default=False)
    linked_skill_id = models.CharField(max_length=255, blank=True, null=True)
    classifier_model_id = models.CharField(max_length=255, blank=True, null=True)
    solicit_answer_details = models.BooleanField(default=False)
    inapplicable_skill_misconception_ids = models.JSONField(default=list, blank=True)

    # state content
    content_id = models.CharField(max_length=255, blank=True, null=True)
    content_html = models.TextField(blank=True, null=True)

    class Meta:
        verbose_name = ('Exploration State')
        verbose_name_plural = ('Exploration States')
        ordering = ['exploration', 'name']

    def __str__(self):
        return f"{self.name} in {self.exploration}"
    
class StateMedia(models.Model):
    # state media like images, audio, video, math, etc.
    id = models.UUIDField(primary_key=True, default=uuid.uuid4, editable=False)
    state = models.ForeignKey(ExplorationState, on_delete=models.CASCADE, related_name='media')
    content_id = models.CharField(max_length=255, blank=True, null=True)
    media_index = models.IntegerField()
    tag = models.CharField(max_length=255)
    attrs = models.JSONField(default=dict)
    alt = models.TextField(blank=True, null=True)
    filepath = models.CharField(max_length=1024, blank=True, null=True)
    math_value = models.TextField(blank=True, null=True)
    outer_html = models.TextField(blank=True, null=True)

    class Meta:
        ordering = ['state', 'media_index']
        unique_together = ('state', 'media_index')
        verbose_name = ('State Media')


class InteractionCustomizationArg(models.Model):
    # customization args for interactions in exploration states
    id = models.UUIDField(primary_key=True, default=uuid.uuid4, editable=False)
    state = models.ForeignKey(ExplorationState, on_delete=models.CASCADE, related_name='customization_args')
    interaction_id = models.CharField(max_length=255, blank=True, null=True)
    arg_name = models.CharField(max_length=255)
    arg_value_json = models.JSONField(default=dict)

    class Meta:
        unique_together = ('state', 'arg_name')
        verbose_name = ('Interaction Argument')


class Hint(models.Model):
    # hints for exploration states
    id = models.UUIDField(primary_key=True, default=uuid.uuid4, editable=False)
    state = models.ForeignKey(ExplorationState, on_delete=models.CASCADE, related_name='hints')
    hint_index = models.IntegerField()
    hint_content_id = models.CharField(max_length=255, blank=True, null=True)
    hint_html = models.TextField(blank=True, null=True)
    hint_text = models.TextField(blank=True, null=True)

    class Meta:
        ordering = ['state', 'hint_index']
        unique_together = ('state', 'hint_index')
        verbose_name = ('Hint')


class AnswerGroup(models.Model):
    # answer groups for exploration states
    id = models.UUIDField(primary_key=True, default=uuid.uuid4, editable=False)
    state = models.ForeignKey(ExplorationState, on_delete=models.CASCADE, related_name='answer_groups')
    group_index = models.IntegerField()
    
    # Outcome fields
    outcome_dest = models.CharField(max_length=255, blank=True, null=True) # Tên của state đích
    outcome_dest_if_really_stuck = models.CharField(max_length=255, blank=True, null=True)
    refresher_exploration_id = models.CharField(max_length=255, blank=True, null=True)
    missing_prerequisite_skill_id = models.CharField(max_length=255, blank=True, null=True)
    labelled_as_correct = models.BooleanField(default=False)
    outcome_feedback_html = models.TextField(blank=True, null=True)
    outcome_feedback_text = models.TextField(blank=True, null=True)
    
    # Other fields
    training_data = models.JSONField(default=list, blank=True)
    tagged_skill_misconception_id = models.CharField(max_length=255, blank=True, null=True)

    class Meta:
        ordering = ['state', 'group_index']
        unique_together = ('state', 'group_index')
        verbose_name = ('Answer Group')


class Solution(models.Model):
    # solutions for exploration states
    state = models.OneToOneField(ExplorationState, on_delete=models.CASCADE, related_name='solution', primary_key=True)
    correct_answer = models.JSONField(default=dict, blank=True)
    answer_is_exclusive = models.BooleanField(default=False)
    solution_explanation_html = models.TextField(blank=True, null=True)
    solution_explanation_text = models.TextField(blank=True, null=True)
    
    class Meta:
        verbose_name = ('Solution')


class RuleSpec(models.Model):
    # rule specifications for answer groups
    id = models.UUIDField(primary_key=True, default=uuid.uuid4, editable=False)
    answer_group = models.ForeignKey(AnswerGroup, on_delete=models.CASCADE, related_name='rule_specs')
    rule_index = models.IntegerField()
    rule_type = models.CharField(max_length=255)
    inputs_json = models.JSONField(default=dict)

    class Meta:
        ordering = ['answer_group', 'rule_index']
        unique_together = ('answer_group', 'rule_index')
        verbose_name = ('Rule Spec')

class ExplorationTransition(models.Model):
    id = models.UUIDField(primary_key=True, default=uuid.uuid4, editable=False)
    
    from_state = models.ForeignKey(ExplorationState, on_delete=models.CASCADE, related_name='from_transitions')
    to_state_name = models.CharField(max_length=255, blank=True, null=True)

<<<<<<< HEAD
    condition_type = models.CharField(max_length=255, default='standard') # 'default' hoặc 'Equals', ...
=======
    condition_type = models.CharField(max_length=255, default='default') # 'default' hoặc 'Equals', ...
>>>>>>> 254a4400
    condition_data_raw = models.JSONField(default=dict, blank=True)
    feedback_html = models.TextField(blank=True, null=True)
    feedback_text = models.TextField(blank=True, null=True)

    class Meta:
        verbose_name = ('Exploration Transition')
        verbose_name_plural = ('Exploration Transitions')
        ordering = ['from_state']

    def __str__(self):
        return f"From {self.from_state} to {self.to_state}"
    

###################################################################################################################################
class Quiz(models.Model):
    id = models.UUIDField(primary_key=True, default=uuid.uuid4, editable=False)
    title = models.CharField(max_length=255, verbose_name="Tiêu đề")

    # === 1. THỜI LƯỢNG LÀM BÀI (Time Limit) ===
    # Dùng DurationField là tốt nhất, nó lưu một khoảng thời gian
    time_limit = models.DurationField(
        null=True, 
        blank=True,  # Cho phép không có giới hạn thời gian
        verbose_name="Thời lượng làm bài",
        help_text="Thời gian tối đa cho phép (ví dụ: '00:30:00' cho 30 phút, '01:00:00' cho 1 tiếng)"
    )

    # === 2. THỜI GIAN MỞ ===
    time_open = models.DateTimeField(
        null=True, 
        blank=True,  # Cho phép quiz luôn luôn mở
        verbose_name="Thời gian mở"
    )

    # === 3. THỜI GIAN ĐÓNG (HẠN CHÓT) ===
    time_close = models.DateTimeField(
        null=True, 
        blank=True,  # Cho phép quiz không bao giờ đóng
        verbose_name="Thời gian đóng (hạn chót)"
    )

    def __str__(self):
        return self.title

    class Meta:
        verbose_name = "Bài trắc nghiệm"
        verbose_name_plural = "Các bài trắc nghiệm"

class Question(models.Model):
    QUESTION_TYPES = [
        ('multiple_choice_single', 'Trắc nghiệm - Chọn 1'),
        ('multiple_choice_multi', 'Trắc nghiệm - Chọn nhiều'),
        ('true_false', 'Đúng / Sai'),
        ('short_answer', 'Trả lời ngắn'),
        ('fill_in_the_blank', 'Điền vào chỗ trống'),
        ('matching', 'Nối cặp'),
        ('essay', 'Tự luận'),
        # Thêm bất cứ loại nào bạn muốn trong tương lai
    ]

    id = models.UUIDField(primary_key=True, default=uuid.uuid4, editable=False)
    quiz = models.ForeignKey(Quiz, on_delete=models.CASCADE, related_name='questions')
    position = models.IntegerField(default=0, validators=[MinValueValidator(0)])

    # === 1. LOẠI CÂU HỎI ===
    # Trường này quyết định cách render và chấm điểm
    type = models.CharField(
        max_length=50,
        choices=QUESTION_TYPES,
        default='multiple_choice_single'
    )

    # === 2. NỘI DUNG CÂU HỎI (Prompt) ===
    # Thay vì 1 trường text, dùng JSONField để chứa text, ảnh, video, audio...
    # Đây chính là nơi bạn giải quyết vấn đề "câu hỏi có ảnh"
    prompt = models.JSONField(
        default=dict,
        blank=True,
        help_text="Nội dung câu hỏi (e.g., {'text': '...', 'image_url': '...'})"
    )

    # === 3. CẤU HÌNH ĐÁP ÁN (Answer Configuration) ===
    # Payload này sẽ lưu các lựa chọn (choices) cho câu trắc nghiệm,
    # hoặc lưu câu trả lời đúng cho câu hỏi trả lời ngắn.
    answer_payload = models.JSONField(
        default=dict,
        blank=True,
        help_text="Cấu hình đáp án, tùy thuộc vào 'type'"
    )
    
    # === 4. HƯỚNG DẪN / GIẢI THÍCH ===
    hint = models.JSONField(
        default=dict, 
        blank=True,
        help_text="Gợi ý hoặc giải thích đáp án"
    )

    class Meta:
        verbose_name = "Câu hỏi"
        verbose_name_plural = "Các câu hỏi"
        ordering = ['position']

    def __str__(self):
        # Lấy text từ prompt để hiển thị
        prompt_text = self.prompt.get('text', 'Câu hỏi không có tiêu đề')
        return f"[{self.get_type_display()}] {prompt_text[:50]}..."<|MERGE_RESOLUTION|>--- conflicted
+++ resolved
@@ -331,11 +331,7 @@
     from_state = models.ForeignKey(ExplorationState, on_delete=models.CASCADE, related_name='from_transitions')
     to_state_name = models.CharField(max_length=255, blank=True, null=True)
 
-<<<<<<< HEAD
-    condition_type = models.CharField(max_length=255, default='standard') # 'default' hoặc 'Equals', ...
-=======
     condition_type = models.CharField(max_length=255, default='default') # 'default' hoặc 'Equals', ...
->>>>>>> 254a4400
     condition_data_raw = models.JSONField(default=dict, blank=True)
     feedback_html = models.TextField(blank=True, null=True)
     feedback_text = models.TextField(blank=True, null=True)
