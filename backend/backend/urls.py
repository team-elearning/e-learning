"""
URL configuration for backend project.

The `urlpatterns` list routes URLs to views. For more information please see:
    https://docs.djangoproject.com/en/5.2/topics/http/urls/
Examples:
Function views
    1. Add an import:  from my_app import views
    2. Add a URL to urlpatterns:  path('', views.home, name='home')
Class-based views
    1. Add an import:  from other_app.views import Home
    2. Add a URL to urlpatterns:  path('', Home.as_view(), name='home')
Including another URLconf
    1. Import the include() function: from django.urls import include, path
    2. Add a URL to urlpatterns:  path('blog/', include('blog.urls'))
"""
from django.contrib import admin
from django.http import HttpResponse
from django.urls import path, include
from dj_rest_auth.jwt_auth import get_refresh_view

from custom_account.api.views.auth_view import GoogleLogin



def home(request):
    return HttpResponse("Welcome to my e-learning backend!")

urlpatterns = [
    path('admin/', admin.site.urls),
    path('api/account/', include("custom_account.urls")),
    path('api/ai_personalization/', include('ai_personalization.urls')),
    path('api/content/', include('content.urls')),
<<<<<<< HEAD
    path('api/media/', include('media.urls')),
=======
    path('api/payments/', include('payments.api.urls')),
    path('api/', include('content.urls')),
>>>>>>> 254a4400
    path("", home),

    path("api/auth/", include("dj_rest_auth.urls")),
    path('api/auth/', include('allauth.socialaccount.urls')),
    path('api/auth/google/', GoogleLogin.as_view(), name='google_login'),

    path('api/auth/token/refresh/', get_refresh_view().as_view(), name='token_refresh'),
]<|MERGE_RESOLUTION|>--- conflicted
+++ resolved
@@ -31,12 +31,9 @@
     path('api/account/', include("custom_account.urls")),
     path('api/ai_personalization/', include('ai_personalization.urls')),
     path('api/content/', include('content.urls')),
-<<<<<<< HEAD
     path('api/media/', include('media.urls')),
-=======
     path('api/payments/', include('payments.api.urls')),
     path('api/', include('content.urls')),
->>>>>>> 254a4400
     path("", home),
 
     path("api/auth/", include("dj_rest_auth.urls")),
